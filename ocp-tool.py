#!/usr/bin/env python3
# -*- coding: utf-8 -*-
'''
The OpenIFS coupling preparation tool (ocp-tool) prepares input files for a
coupled OpenIFS-FESOM2 or OpenIFS-NEMO climate simulation


To this end it performs three tasks:
1) Modifing the OpenIFS input files to fit the land sea mask and soil types
    to the ocean models land sea mask
2) Generating appropriate OASIS3-MCT input files to fit the modified land
    sea mask
3) Modifing the runoff-mapper drainage basin and arrival point file to fit
    the modified land sea mask


To function, the script therefore needs the following input files:
1) Grid information txt file for the full Gaussian grid of the chosen
    trucation number. This fileset comes with the tool.
2) Grid information txt file for the reduced Gaussian grid This fileset comes
    with the tool.
3) OpenIFS gridpoint input file (ICMGG${EXP_NAME}INIT) containing default
    land-sea mask that will be modified. can be requested from ECMWF:
    openifs-support@ecmwf.int
4) Runoff-mapper input files (runoff_maps.nc) file containing default
    drainage basin and arrival point fields. This fileset is part of the
    EC-Earth input files and available from:


If you have trouble getting this tool to work in your python environment
you may try loading the environment.yaml with:
    conda env create -f environment.yml


@author: Jan Streffing (jan.streffing@awi.de), August 2019
'''

from __future__ import division

import os
import sys
import numpy as np
import matplotlib.pyplot as plt
import gribapi
import csv

from mpl_toolkits.basemap import Basemap
from netCDF4 import Dataset
from shutil import copy2
from lib import read_grid_file
from lib import extract_grid_data
from lib import calculate_corner_latlon


#-----------------------------------------------------------------------------
# Setup
#-----------------------------------------------------------------------------

# Setting constants
earth_radius = 6371. * 1e3 #[m]


#-----------------------------------------------------------------------------
# Function definitions
#-----------------------------------------------------------------------------









def calculate_area(center_lons, numlons_list, dlon_list, lat_list):
    '''
    This function calculates the area of the gridcells based on the center
    values and saves them into a float32 array with oasis3-mct compatible
    structure
    '''

    # OASIS requires grids to be 2D, but IFS grid is 1D, so we give it an
    # extra dimension.
    nx = center_lons.shape[1]
    ny = 1

     # Now we calculate the cell area of each cell
    gridcell_area = np.zeros((ny, nx))

    kk = 0 # cell index
    for ii, ni in enumerate(numlons_list):

        dlon = dlon_list[ii]
        lat  = lat_list[ii]
        lons = np.arange(0, 360, dlon)

        #     NP --- j=1 ---|--- j=2 ---|--- j=3 ---|--- j=n --- SP
        #                           <-dlat_n-> <-dlat_s->

        # if first latitude, the previous point was north pole
        if ii == 0:
            dlat_n = 90 - lat
            dlat_s = (lat - lat_list[ii+1]) / 2.

        # if last latitude, the next point is south pole
        elif ii == len(numlons_list)-1:
            dlat_n = (lat_list[ii-1] - lat) / 2.
            dlat_s = lat + 90

        else:
            dlat_n = (lat_list[ii-1] - lat) / 2.
            dlat_s = (lat - lat_list[ii+1]) / 2.

        # Grid cell areas in m2 width in latitude of cell is dlat_n + dlat_s
        dx = dlon * np.pi/180. * earth_radius * np.cos( np.pi/180. * lat )
        dy = (dlat_n + dlat_s) * np.pi/180. * earth_radius
        area = dx * dy

        for jj in range(ni):
            gridcell_area[0, kk] = area
            kk += 1

    return(gridcell_area)

def write_red_point_file(lats_list, lons_list, output_path_oifs, truncation_type, NN):
    '''
    This function write the red_point.txt file for OpenIFS
    '''

    if truncation_type == "linear":
        redpoint_txt = '%s/TL%d_red_points.txt' % (output_path_oifs,NN*2-1)
    elif truncation_type == "cubic-octahedral":
        redpoint_txt = '%s/TCO%d_red_points.txt' % (output_path_oifs,NN-1)

    with open(redpoint_txt, 'w') as f:
        f.write("gridtype  = cell\n")
        f.write("gridsize  = " + str(len(lons_list)) + "\n")
        f.write("xvals     = ")
        for item in lons_list:
            f.write("%s\n" % item)
        f.write("yvals     = ")
        for item in lats_list:
            f.write("%s\n" % item)


def read_lsm(res_num, input_path_oifs, output_path_oifs, exp_name_oifs, num_fields):
    '''
    This function reads the oifs input file in grib format and save it into a
    list of numpy arrays.
    '''
    print(' Opening Grib inpute file: %s ' % (input_path_oifs,))
    input_file_oifs = input_path_oifs + 'ICMGG' + exp_name_oifs + 'INIT'
    gid = [None] * num_fields
    gribfield = [None] * num_fields
    with open(input_file_oifs, 'r+') as f:
        keys = ['N', 'shortName']

        for i in range(num_fields):
            gid[i] = gribapi.grib_new_from_file(f)
            if gid[i] is None:
                break

            for key in keys:
                if not gribapi.grib_is_defined(gid[i], key):
                    raise ValueError("Key '%s' was not defined" % key)
                print('%s=%s' % (key, gribapi.grib_get(gid[i], key)))

            shortName = gribapi.grib_get(gid[i], 'shortName')

            if shortName == 'lsm':
                lsm_id = i
            if shortName == 'slt':
                slt_id = i
            if shortName == 'cl':
                cl_id = i

            nres = gribapi.grib_get(gid[i], 'N')
            gribfield[i] = gribapi.grib_get_values(gid[i])

    return (gribfield, lsm_id, slt_id, cl_id, gid)


def autoselect_basins(grid_name_oce):
    '''
    This function selects the list of basins that are to be removed from the
    OpenIFS land sea mask based on a given ocean grid names.
    '''

    if grid_name_oce == 'CORE2':
        return ['caspian-sea', 'black-sea', 'white-sea', 'gulf-of-ob',
                'persian-gulf' ] #, 'coronation-queen-maude']
    elif (grid_name_oce == 'MR') or (grid_name_oce == 'HR'):
        return ['caspian-sea']
    else:
        return []


def autoselect_coastline(grid_name_oce, truncation_type, res_num):
    '''
    This function selects the list of coastlines where ocean points have to 
    be added to the OpenIFS land sea mask based on a given combination of
    ocean grid name and atmospheric resolution.
    '''
    
    if grid_name_oce == 'CORE2' and truncation_type == 'cubic-octahedral' and res_num == 159:
        return ['tanquary-fiord', 'spencer-golf', 'ingrid-christensen-coast', 
                'jennings-promontory', 'princess-martha-coast-east', 
                'princess-martha-coast-center', 'princess-martha-coast-west']
    if grid_name_oce == 'CORE2' and truncation_type == 'linear' and res_num == 159:
        return ['coronation-queen-maude', 'saint-lawrence', 'jennings-promontory']       



def modify_lsm(gribfield, manual_basin_removal, manual_coastline_addition, 
               lsm_id, slt_id, cl_id, lons_list, center_lats, center_lons):
    '''
    This function firstly uses the lake mask to remove lakes from the land sea
    mask and secondly, if set, uses a preselected list of basins to manually
    alter the lsm and slt fields further. It returns both the original mask
    as well as the modified one
    '''
    # Mask with only solid land in correct format for oasis3-mct file
    import copy
    lsm_binary_l = copy.deepcopy(gribfield[lsm_id])
    lsm_binary_l = lsm_binary_l[np.newaxis, :]

    # Automatic lake removal with lakes mask
    gribfield_mod = gribfield[:]
    # Soil class of removed lakes is set to SANDY CLAY LOAM
    for i in np.arange (0, len(gribfield_mod[slt_id])-1):
        if gribfield_mod[cl_id][i] >= 0.5:
            gribfield_mod[slt_id][i] = 6
            gribfield_mod[lsm_id][i] = 1

<<<<<<< HEAD
    if manual_basin_removal:
        print('Removing: ', manual_basin_removal)
        for basin in manual_basin_removal:
    
            if basin == 'caspian-sea':
                for ia in range(len(lons_list)):
                   if center_lats[0, ia] > 36 and center_lats[0, ia] < 47 and center_lons[0, ia] > 46 and center_lons[0, ia] < 56:
                      gribfield_mod[lsm_id][ia] = 1
                      gribfield_mod[slt_id][ia] = 6
    
            if basin == 'black-sea':
                for ia in range(len(lons_list)):
                   if center_lats[0, ia] > 40.5 and center_lats[0, ia] < 48 and center_lons[0, ia] > 27 and center_lons[0, ia] < 43:
                      gribfield_mod[lsm_id][ia] = 1
                      gribfield_mod[slt_id][ia] = 6
    
            if basin == 'white-sea':
                for ia in range(len(lons_list)):
                   if center_lats[0, ia] > 63 and center_lats[0, ia] < 67 and center_lons[0, ia] > 31 and center_lons[0, ia] < 41:
                      gribfield_mod[lsm_id][ia] = 1
                      gribfield_mod[slt_id][ia] = 6
    
            if basin == 'gulf-of-ob':
                for ia in range(len(lons_list)):
                   if center_lats[0, ia] > 65 and center_lats[0, ia] < 71 and center_lons[0, ia] > 70 and center_lons[0, ia] < 79:
                      print('gulf-of-ob lat, lon:',center_lats[0, ia], center_lons[0, ia])
                      gribfield_mod[lsm_id][ia] = 1
                      gribfield_mod[slt_id][ia] = 6
    
            if basin == 'persian-gulf':
                for ia in range(len(lons_list)):
                   if center_lats[0, ia] > 21 and center_lats[0, ia] < 31 and center_lons[0, ia] > 46 and center_lons[0, ia] < 59:
                      gribfield_mod[lsm_id][ia] = 1
                      gribfield_mod[slt_id][ia] = 6
    
                  
                  
    if manual_coastline_addition:
        print('Adding: ', manual_coastline_addition)
=======
    print('Removing: ', manual_basin_removal)
    for basin in manual_basin_removal:

        if basin == 'caspian-sea':
            for ia in range(len(lons_list)):
               if center_lats[0, ia] > 36 and center_lats[0, ia] < 47 and center_lons[0, ia] > 46 and center_lons[0, ia] < 56:
                  gribfield_mod[lsm_id][ia] = 1
                  gribfield_mod[slt_id][ia] = 6

        if basin == 'black-sea':
            for ia in range(len(lons_list)):
               if center_lats[0, ia] > 40.5 and center_lats[0, ia] < 48 and center_lons[0, ia] > 27 and center_lons[0, ia] < 43:
                  gribfield_mod[lsm_id][ia] = 1
                  gribfield_mod[slt_id][ia] = 6

        if basin == 'white-sea':
            for ia in range(len(lons_list)):
               if center_lats[0, ia] > 63 and center_lats[0, ia] < 67 and center_lons[0, ia] > 31 and center_lons[0, ia] < 41:
                  gribfield_mod[lsm_id][ia] = 1
                  gribfield_mod[slt_id][ia] = 6

        if basin == 'gulf-of-ob':
            for ia in range(len(lons_list)):
               if center_lats[0, ia] > 65 and center_lats[0, ia] < 71 and center_lons[0, ia] > 70 and center_lons[0, ia] < 79:
                  print('gulf-of-ob lat, lon:',center_lats[0, ia], center_lons[0, ia])
                  gribfield_mod[lsm_id][ia] = 1
                  gribfield_mod[slt_id][ia] = 6

        if basin == 'persian-gulf':
            for ia in range(len(lons_list)):
               if center_lats[0, ia] > 21 and center_lats[0, ia] < 31 and center_lons[0, ia] > 46 and center_lons[0, ia] < 59:
                  gribfield_mod[lsm_id][ia] = 1
                  gribfield_mod[slt_id][ia] = 6

        if basin == 'coronation-queen-maude':
            for ia in range(len(lons_list)):
               if center_lats[0, ia] > 48 and center_lats[0, ia] < 55 and center_lons[0, ia] > -102 and center_lons[0, ia] < -94:
                  print('coronation-queen-maude lat, lon:',center_lats[0, ia], center_lons[0, ia])
                  gribfield_mod[lsm_id][ia] = 1
                  gribfield_mod[slt_id][ia] = 6
                  
                  
    print('Adding: ', manual_coastline_addition)
    if manual_coastline_addition: 
>>>>>>> 1a812f1e
        for coastline in manual_coastline_addition:
            
            if coastline == 'tanquary-fiord':
                for ia in range(len(lons_list)):
                   if center_lats[0, ia] > 79.5 and center_lats[0, ia] < 81.5 and center_lons[0, ia] > -102 and center_lons[0, ia] < -98:
                      print('tanquary-fiord lat, lon:',center_lats[0, ia], center_lons[0, ia])
                      gribfield_mod[lsm_id][ia] = 0
                      gribfield_mod[slt_id][ia] = 0
    
            if coastline == 'spencer-golf':
                for ia in range(len(lons_list)):
<<<<<<< HEAD
                   if center_lats[0, ia] > -33 and center_lats[0, ia] < -32 and center_lons[0, ia] > 137 and center_lons[0, ia] < 137.5:
=======
                   if center_lats[0, ia] > -35 and center_lats[0, ia] < -34 and center_lons[0, ia] > 137 and center_lons[0, ia] < 137.5:
>>>>>>> 1a812f1e
                      print('spencer-golf lat, lon:',center_lats[0, ia], center_lons[0, ia])
                      gribfield_mod[lsm_id][ia] = 0
                      gribfield_mod[slt_id][ia] = 0
                      
            if coastline == 'ingrid-christensen-coast':
                for ia in range(len(lons_list)):
                   if center_lats[0, ia] > -67 and center_lats[0, ia] < -65 and center_lons[0, ia] > 97 and center_lons[0, ia] < 100:
                      print('ingrid-christensen-coast lat, lon:',center_lats[0, ia], center_lons[0, ia])
                      gribfield_mod[lsm_id][ia] = 0
                      gribfield_mod[slt_id][ia] = 0    
                      
            if coastline == 'jennings-promontory':
                for ia in range(len(lons_list)):
                   if center_lats[0, ia] > -71 and center_lats[0, ia] < -68 and center_lons[0, ia] > 68.5 and center_lons[0, ia] < 71.6:
                      print('jennings-promontory lat, lon:',center_lats[0, ia], center_lons[0, ia])
                      gribfield_mod[lsm_id][ia] = 0
                      gribfield_mod[slt_id][ia] = 0   
                      
            if coastline == 'princess-martha-coast-east':
                for ia in range(len(lons_list)):
                   if center_lats[0, ia] > -71.5 and center_lats[0, ia] < -68 and center_lons[0, ia] > 25 and center_lons[0, ia] < 27:
                      print('princess-martha-coast-east lat, lon:',center_lats[0, ia], center_lons[0, ia])
                      gribfield_mod[lsm_id][ia] = 0
                      gribfield_mod[slt_id][ia] = 0   
                      
            if coastline == 'princess-martha-coast-center':
                for ia in range(len(lons_list)):
                   if center_lats[0, ia] > -70.5 and center_lats[0, ia] < -68 and center_lons[0, ia] > 16 and center_lons[0, ia] < 19:
                      print('princess-martha-coast-center lat, lon:',center_lats[0, ia], center_lons[0, ia])
                      gribfield_mod[lsm_id][ia] = 0
                      gribfield_mod[slt_id][ia] = 0  
                      
            if coastline == 'princess-martha-coast-west':
                for ia in range(len(lons_list)):
                   if center_lats[0, ia] > -72 and center_lats[0, ia] < -70 and center_lons[0, ia] > -2.5 and center_lons[0, ia] < 2.5:
                      print('princess-martha-coast-west lat, lon:',center_lats[0, ia], center_lons[0, ia])
                      gribfield_mod[lsm_id][ia] = 0
                      gribfield_mod[slt_id][ia] = 0  
<<<<<<< HEAD
                      
            if coastline == 'saint-lawrence':
                for ia in range(len(lons_list)):
                   if center_lats[0, ia] > 48 and center_lats[0, ia] < 49 and center_lons[0, ia] > -69.2 and center_lons[0, ia] < -65.5:
                      if gribfield_mod[lsm_id][ia] != 0:
                         print('saint-lawrence lat, lon:',center_lats[0, ia], center_lons[0, ia])
                         gribfield_mod[lsm_id][ia] = 0
                         gribfield_mod[slt_id][ia] = 0  
                         
            if coastline == 'coronation-queen-maude':
                for ia in range(len(lons_list)):
                   if center_lats[0, ia] > 70 and center_lats[0, ia] < 70.5 and center_lons[0, ia] > -112.6 and center_lons[0, ia] < -111.5:
                      if gribfield_mod[lsm_id][ia] != 0:
                         print('coronation-queen-maude lat, lon:',center_lats[0, ia], center_lons[0, ia])
                         gribfield_mod[lsm_id][ia] = 0
                         gribfield_mod[slt_id][ia] = 0  
=======
        

>>>>>>> 1a812f1e

    # Mask with lakes counting as land in correct format for oasis3-mct file
    lsm_binary_a = gribfield_mod[lsm_id]
    lsm_binary_a = lsm_binary_a[np.newaxis, :]

    return (lsm_binary_a,lsm_binary_l, gribfield_mod)


def write_lsm(gribfield_mod, input_path_oifs, output_path_oifs, exp_name_oifs,
              grid_name_oce, num_fields, gid):
    '''
    This function copies the input gribfile to the output folder and modifies
    it by writing the whole gribfield_mod, including the altered land sea mask
    and soil type fields into the new file
    '''

    input_file_oifs = input_path_oifs + 'ICMGG' + exp_name_oifs + 'INIT'
    output_file_oifs = output_path_oifs + 'ICMGG' + exp_name_oifs + 'INIT_' + grid_name_oce
    copy2(input_file_oifs, output_file_oifs)

    with open(output_file_oifs, 'r+') as f:
        for i in range(num_fields):
            gribapi.grib_set_values(gid[i], gribfield_mod[i])
            gribapi.grib_write(gid[i], f)
            gribapi.grib_release(gid[i])


def plotting_lsm(res_num, lsm_binary_l, lsm_binary_a, center_lats, center_lons):
    '''
    This function plots the final land sea mask
    '''

    fig3 = plt.figure(figsize=(12, 7))
    ax3  = fig3.add_subplot(111)
    xptsa = center_lons[np.round(lsm_binary_a[:, :])<1]
    yptsa = center_lats[np.round(lsm_binary_a[:, :])<1]
    xptsl = center_lons[np.round(lsm_binary_l[:, :])<1]
    yptsl = center_lats[np.round(lsm_binary_l[:, :])<1]
    ax3.scatter(xptsl, yptsl, s=1.5, color='red')
    ax3.scatter(xptsa, yptsa, s=2)
    figname = 'output/plots/land_points_T%d.png' % (res_num,)
    fig3.savefig(figname, format='png')


def generate_coord_area(res_num, input_path_reduced_grid, input_path_full_grid, truncation_type):
    '''
    This function generates coordinate and areas fields based on
    the full and reduced gaussian gridfiles for a given truncation number.
    '''

    lines, NN = read_grid_file.read_grid_file(res_num, input_path_reduced_grid, input_path_full_grid, truncation_type)
    lons_list, lats_list, numlons_list, dlon_list, lat_list = extract_grid_data.extract_grid_data(lines)
    center_lats, center_lons, crn_lats, crn_lons = calculate_corner_latlon.calculate_corner_latlon(lats_list, lons_list, numlons_list, dlon_list, lat_list)
    gridcell_area = calculate_area(center_lons, numlons_list, dlon_list, lat_list)
    write_red_point_file(lats_list, lons_list, output_path_oifs, truncation_type, NN)

    return (center_lats, center_lons, crn_lats, crn_lons, gridcell_area, lons_list, NN)


def process_lsm(res_num, input_path_oifs, output_path_oifs, exp_name_oifs,
                grid_name_oce, num_fields, manual_basin_removal, 
                manual_coastline_addition, lons_list, center_lats, center_lons):
    '''
    This function first reads, modifies and finally saves the new land
    sea mask. Every step is mirrored for the soil type file as it has to be
    modified in the exact same locations
    '''

    gribfield, lsm_id, slt_id, cl_id, gid = read_lsm(res_num, input_path_oifs, 
                                                     output_path_oifs, 
                                                     exp_name_oifs, num_fields)
    lsm_binary_a, lsm_binary_l, gribfield_mod = modify_lsm(gribfield, 
                                                           manual_basin_removal, 
                                                           manual_coastline_addition, 
                                                           lsm_id, slt_id, cl_id, 
                                                           lons_list, center_lats, 
                                                           center_lons)
    write_lsm(gribfield_mod, input_path_oifs, output_path_oifs, exp_name_oifs, 
              grid_name_oce, num_fields, gid)
    return (lsm_binary_a,lsm_binary_l)


def write_oasis_files(res_num, output_path_oasis, dir_path, grid_name_oce, center_lats, center_lons, crn_lats, crn_lons, gridcell_area, lsm_binary_a ,lsm_binary_l , NN, input_path_runoff):
    '''
    This function writes the binary masks, areas and grids files for
    oasis3-mct
    For OpenIFS we set up three different grids:
    All have the same lons, lats and areas
    but different land-sea masks

    atmo: Land = 0, Ocean = 1  (for atm->ocn fluxes)
    atmr: Land = 1, Ocean = 0  (for atm->runoff mapper)

    atmf is the fraction of ocean in each cell, but
    IFS always has 1 or 0, so it is the same as atmo.
    '''

    for filebase in ['grids', 'areas', 'masks']:
        filename = '%s/%s%s.nc' % (dir_path, output_path_oasis, filebase)
        print('Writing file: %s ' % (filename,))
        nc = Dataset(filename, 'w', clobber=True)

        # For OpenIFS + NEMO + Runoffmapper we need two atmosphere grids:
        # atmo: used for atm->ocn remapping (to find ocean)
        # atmr: used for atm->runoff remapping (to find land)

        for grids_name in ('{}{:03}'.format(s, int(NN)) for s in ('A', 'L', 'R')):

            # OASIS requires certain names for the dimensions etc
            print(' Write lons, lats, corner points for grid: %s ' % (grids_name,), '(T%s)' % (res_num,))
            xname = 'x_%s' % (grids_name,)
            yname = 'y_%s' % (grids_name,)
            lonname = '%s.lon' % (grids_name,)
            latname = '%s.lat' % (grids_name,)
            nc.createDimension(xname, center_lons.shape[1])
            nc.createDimension(yname, 1)
            id_lon = nc.createVariable(lonname, 'float64', (yname, xname))
            id_lat = nc.createVariable(latname, 'float64', (yname, xname))

            # Not required, but makes grid info more readable
            id_lon.units = 'degrees_east'
            id_lon.standard_name = 'Longitude'
            id_lat.units = 'degrees_north'
            id_lat.standard_name = 'Latitude'

         # Write corner points to grids file
            if filebase == 'grids':
                crnname = 'crn_%s' % (grids_name,)
                cloname = '%s.clo' % (grids_name,)
                claname = '%s.cla' % (grids_name,)
                nc.createDimension(crnname, 4)
                id_clo = nc.createVariable(cloname, 'float64', (crnname, yname, xname))
                id_cla = nc.createVariable(claname, 'float64', (crnname, yname, xname))

         # Write land-sea masks to masks file
            elif filebase == 'masks':
                mskname = '%s.msk' % (grids_name,)
                id_msk = nc.createVariable(mskname, 'int32', (yname, xname))
                id_msk.valid_min = 0.
                id_msk.valid_max = 1

         # Write grid cell area to areas file
            elif filebase == 'areas':
                areaname = '%s.srf' % (grids_name,)
                id_area = nc.createVariable(areaname, 'float64', (yname, xname))

            id_lon[:, :] = center_lons[:, :]
            id_lat[:, :] = center_lats[:, :]
            id_lon.valid_min = center_lons.min()
            id_lon.valid_max = center_lons.max()
            id_lat.valid_min = center_lats.min()
            id_lat.valid_max = center_lats.max()

            if filebase == 'grids':
                id_clo[:, :, :] = crn_lons[:, :, :]
                id_cla[:, :, :] = crn_lats[:, :, :]
                id_clo.valid_min = crn_lons.min()
                id_clo.valid_max = crn_lons.max()
                id_cla.valid_min = crn_lats.min()
                id_cla.valid_max = crn_lats.max()

            elif filebase == 'masks':
                if grids_name.startswith('A') :
                    id_msk[:, :] = np.round(lsm_binary_a[:, :])  
                elif grids_name.startswith('L'):
                    id_msk[:, :] = np.round(lsm_binary_l[:, :])
                elif grids_name.startswith('R'):
                    id_msk[:, :] = np.abs(np.round(lsm_binary_a[:, :] - 1))
                else:
                    raise RuntimeError('Unexpected grid name: {}'.format(grids_name))

            elif filebase == 'areas':
                id_area[:, :] = gridcell_area[:, :]
                id_area.valid_min = gridcell_area.min()
                id_area.valid_max = gridcell_area.max()


        # Copying runoff mapper grids and areas into oasis3-mct files

        input_file_rnf = '%srunoff_%s.nc' % (input_path_runoff, filebase)
        rnffile = Dataset(input_file_rnf, 'r')

        nc.setncatts(rnffile.__dict__)
        for name, dimension in rnffile.dimensions.iteritems():
            nc.createDimension(name, len(dimension) if not dimension.isunlimited() else None)

        for name, variable in rnffile.variables.iteritems():
            var_out = nc.createVariable(name, variable.datatype, variable.dimensions)
            var_out.setncatts({k: variable.getncattr(k) for k in variable.ncattrs()})
            var_out[:] = variable[:]

        rnffile.close()
        nc.close()
        print(' Wrote %s ' % (filename,))



def modify_runoff_map(res_num, input_path_runoff, output_path_runoff,
                      grid_name_oce, manual_basin_removal):
    '''
    This function generates coordinate and areas fields based on
    the full and reduced gaussian gridfiles for a given truncation number.
    '''
    input_file_rnf = '%srunoff_maps.nc' % (input_path_runoff,)
    output_file_rnf = '%srunoff_maps.nc' % (output_path_runoff,)
    if os.path.exists(output_file_rnf):
        os.remove(output_file_rnf)
    copy2(input_file_rnf, output_file_rnf)

    rnffile = Dataset(output_file_rnf, 'r+')
    print (rnffile.variables.keys())

    drainage = rnffile.variables[u'drainage_basin_id'][:]
    arrival = rnffile.variables[u'arrival_point_id'][:]

    # Set projection
    lons = rnffile.variables[u'lon'][:]
    lats = rnffile.variables[u'lat'][:]

    for basin in manual_basin_removal:

        if basin == 'caspian-sea':
            for lo, lon in enumerate(lons):
                if lon > 46 and lon < 56:
                    for la, lat in enumerate(lats):
                        if lat > 36 and lat < 47:
                            if drainage[la, lo] == -2:
                                drainage[la, lo] = 18
                                arrival[la, lo] = -1
                # adding artifical arrival points in the amazon discharge area
                # to close the global water budget
                if lon > 313 and lon < 314.5:
                    for la, lat in enumerate(lats):
                        if lat > 1 and lat < 2:
                            if arrival[la, lo] != -1:
                                arrival[la, lo] = 18

        if basin == 'black-sea':
            for lo, lon in enumerate(lons):
                #removing old basin
                if lon > 27 and lon < 43:
                    for la, lat in enumerate(lats):
                        if lat > 40.5 and lat < 48:
                            if drainage[la, lo] == -2:
                                drainage[la, lo] = 23
                                arrival[la, lo] = -1
                # adding new arrival points
                if lon > 25 and lon < 26.5:
                    for la, lat in enumerate(lats):
                        if lat > 38.5 and lat < 41:
                            if arrival[la, lo] != -1:
                                arrival[la, lo] = 23
                if lon > 23.5 and lon < 25:
                    for la, lat in enumerate(lats):
                        if lat > 38.5 and lat < 41:
                            if arrival[la, lo] != -1:
                                arrival[la, lo] = 28

    # Saving results
    rnffile.variables[u'drainage_basin_id'][:] = drainage
    rnffile.variables[u'arrival_point_id'][:] = arrival
    rnffile.close()

    plotting_runoff(drainage, arrival, lons, lats)

    return (lons, lats)


def plotting_runoff(drainage, arrival, lons, lats):

    # Split data and concatenate in reverse order to turn by 180° to Prime meridian
    ds1, ds2 = np.hsplit(np.squeeze(drainage), 2)
    drainage_cat = np.concatenate((ds2, ds1), axis=1)
    ds1, ds2 = np.hsplit(np.squeeze(arrival), 2)
    arrival_cat = np.concatenate((ds2, ds1), axis=1)

    lons = lons-180
    lon_0 = lons.mean()
    lat_0 = lats.mean()

    m = Basemap(llcrnrlon=-60., llcrnrlat=-10, urcrnrlon=-30., urcrnrlat=20., \
            resolution='l', area_thresh=1000., projection='cyl')

    #Use meshgrid to create 2D arrays from coordinates
    lon, lat = np.meshgrid(lons, lats)
    xi, yi = m(lon, lat)

    fig1 = plt.figure(figsize=(12, 8))
    cmap = plt.cm.flag
    cs = m.pcolor(xi, yi, arrival_cat, cmap=cmap)
    m.drawcoastlines()
    m.drawparallels(np.arange(-90., 120., 45.))
    m.drawmeridians(np.arange(0., 360., 90.))

    lon_0 = lons.mean()
    lat_0 = lats.mean()

    m = Basemap(llcrnrlon=20., llcrnrlat=30, urcrnrlon=80., urcrnrlat=50., \
            resolution='l', area_thresh=1000., projection='poly', \
            lat_0=0., lon_0=20.)

    #Use meshgrid to create 2D arrays from coordinates
    lon, lat = np.meshgrid(lons, lats)
    xi, yi = m(lon, lat)

    fig1 = plt.figure(figsize=(12, 8))
    cs = m.pcolor(xi, yi, drainage_cat, cmap=cmap)
    m.drawcoastlines()
    m.drawparallels(np.arange(-90., 120., 45.))
    m.drawmeridians(np.arange(0., 360., 90.))

    fig1 = plt.figure(figsize=(12, 8))
    cs = m.pcolor(xi, yi, arrival_cat, cmap=cmap)
    m.drawcoastlines()
    m.drawparallels(np.arange(-90., 120., 45.))
    m.drawmeridians(np.arange(0., 360., 90.))


def modify_runoff_lsm(res_num, grid_name_oce, manual_basin_removal, lons, lats,
                      output_path_oasis):
    '''
    This function generates coordinate and areas fields based on
    the full and reduced gaussian gridfiles for a given truncation number.
    '''

    # Editing runoff mapper lsm in oasis3-mct masks file
    filename = '%smasks.nc' % (output_path_oasis,)
    oasis = Dataset(filename, 'r+')

    RnfA = oasis.variables[u'RnfA.msk'][:]
    RnfO = oasis.variables[u'RnfO.msk'][:]

    for basin in manual_basin_removal:

        if basin == 'caspian-sea':
            for lo, lon in enumerate(lons):
                if lon > 46 and lon < 56:
                    for la, lat in enumerate(lats):
                        if lat > 36 and lat < 47:
                            RnfA[la, lo] = 0
                            RnfO[la, lo] = 1

    # Saving altered runoff mapper lsm
    oasis.variables[u'RnfA.msk'][:] = RnfA
    oasis.variables[u'RnfO.msk'][:] = RnfO
    oasis.close()


#-----------------------------------------------------------------------------
# Main Program
#-----------------------------------------------------------------------------

if __name__ == '__main__':
    '''
    Main program in which the tool configuration and function calls are located
    Please configure as needed.
    '''

    # Truncation number of desired OpenIFS grid. Multiple possible.
    # Choose the ones you need [63, 95, 159, 255, 319, 399, 511, 799, 1279]
    res_num = 255

    # Choose type of trucation. linear or cubic-octahedral
    truncation_type = 'linear'

    # OpenIFS experiment name. This 4 digit code is part of the name of the
    # ICMGG????INIT file you got from EMCWF
    exp_name_oifs = 'h9wn' #default for linear
    #exp_name_oifs = 'h9wu'#default for cubic-octahedral
    # I have not yet found a way to determine automatically the number of
    # fields in the ICMGG????INIT file. Set it correctly or stuff will break!
    num_fields = 50

    # Name of ocean model grid. So far supported are:
    # FESOM2: CORE2, MR, HR;  NEMO:
    # Important: If you chose a supported ocean grid, manual removal of basins
    # for that grid will be applied. If you chose an unknown grid and wish to
    # do manual basin removal, list them in manual_basin_removal below. If you
    # want to remove a basin not yet added (e.g.) for paleo simulations, add
    # the basin in section def modify_lsm and def modify_runoff_map
<<<<<<< HEAD
    grid_name_oce = 'LR'
=======
    grid_name_oce = 'HR'
>>>>>>> 1a812f1e

    # There is automatic removal of lakes via the lake file. To remove larger
    # features, e.g. coastal seas for low res or paleo simulations list them
    # here. Currently added basins: ['caspian-sea', black-sea', 'white-sea',
    # 'gulf-of-ob', 'persian-gulf', 'coronation-queen-maude']
    # If you have chosen a known grid_name_oce the basins will be selected
    # automatically
    manual_basin_removal = autoselect_basins(grid_name_oce)
    
    # Certain resolution configurations have slightly missmatch coastline, 
    # whereby the atmosphere acutally needs more ocean points. 
    # If you have chosen a known combination of grid_name_oce and atmospheric 
    # resolution, the coastlines in question will be selected for you.
    manual_coastline_addition = autoselect_coastline(grid_name_oce, 
                                                     truncation_type, 
                                                     res_num)


    # Find working directory
    dir_path = os.path.dirname(os.path.realpath(__file__))

        # Input file directories. Place files in appropriate subfolders or modify
    if truncation_type == 'cubic-octahedral':
        input_path_reduced_grid = 'input/gaussian_grids_octahedral_reduced/'
    elif truncation_type == 'linear':
        input_path_reduced_grid = 'input/gaussian_grids_linear_reduced/'
    else:
        sys.exit('truncation type not recognized')
    input_path_full_grid = 'input/gaussian_grids_full/'
    input_path_oifs = 'input/openifs_input_default/'
    input_path_runoff = 'input/runoff_map_default/'

    # Output file directories.
    output_path_oifs = 'output/openifs_input_modified/'
    output_path_runoff = 'output/runoff_map_modified/'
    output_path_oasis = 'output/oasis_mct3_input/'

    center_lats, center_lons, \
    crn_lats, crn_lons, \
    gridcell_area, lons_list, \
    NN = generate_coord_area(res_num,
                                 input_path_reduced_grid, input_path_full_grid,
                                 truncation_type)

    lsm_binary_a,lsm_binary_l = process_lsm(res_num, input_path_oifs, output_path_oifs,
                                 exp_name_oifs, grid_name_oce, num_fields,
                                 manual_basin_removal, manual_coastline_addition, lons_list,
                                 center_lats, center_lons)

    write_oasis_files(res_num,
                          output_path_oasis, dir_path, grid_name_oce,
                          center_lats, center_lons, crn_lats, crn_lons, gridcell_area,
                          lsm_binary_a, lsm_binary_l, NN, input_path_runoff)

    lons, lats = modify_runoff_map(res_num, input_path_runoff, output_path_runoff,
                                       grid_name_oce, manual_basin_removal)

    modify_runoff_lsm(res_num, grid_name_oce, manual_basin_removal, lons, lats,
                          output_path_oasis)

    plotting_lsm(res_num, lsm_binary_l, lsm_binary_a, center_lats, center_lons)


<|MERGE_RESOLUTION|>--- conflicted
+++ resolved
@@ -42,7 +42,6 @@
 import numpy as np
 import matplotlib.pyplot as plt
 import gribapi
-import csv
 
 from mpl_toolkits.basemap import Basemap
 from netCDF4 import Dataset
@@ -50,134 +49,22 @@
 from lib import read_grid_file
 from lib import extract_grid_data
 from lib import calculate_corner_latlon
+from lib import calculate_area
+from lib import write_red_point_file
+from lib import read_lsm
 
 
 #-----------------------------------------------------------------------------
 # Setup
 #-----------------------------------------------------------------------------
 
-# Setting constants
-earth_radius = 6371. * 1e3 #[m]
+
 
 
 #-----------------------------------------------------------------------------
 # Function definitions
 #-----------------------------------------------------------------------------
 
-
-
-
-
-
-
-
-
-def calculate_area(center_lons, numlons_list, dlon_list, lat_list):
-    '''
-    This function calculates the area of the gridcells based on the center
-    values and saves them into a float32 array with oasis3-mct compatible
-    structure
-    '''
-
-    # OASIS requires grids to be 2D, but IFS grid is 1D, so we give it an
-    # extra dimension.
-    nx = center_lons.shape[1]
-    ny = 1
-
-     # Now we calculate the cell area of each cell
-    gridcell_area = np.zeros((ny, nx))
-
-    kk = 0 # cell index
-    for ii, ni in enumerate(numlons_list):
-
-        dlon = dlon_list[ii]
-        lat  = lat_list[ii]
-        lons = np.arange(0, 360, dlon)
-
-        #     NP --- j=1 ---|--- j=2 ---|--- j=3 ---|--- j=n --- SP
-        #                           <-dlat_n-> <-dlat_s->
-
-        # if first latitude, the previous point was north pole
-        if ii == 0:
-            dlat_n = 90 - lat
-            dlat_s = (lat - lat_list[ii+1]) / 2.
-
-        # if last latitude, the next point is south pole
-        elif ii == len(numlons_list)-1:
-            dlat_n = (lat_list[ii-1] - lat) / 2.
-            dlat_s = lat + 90
-
-        else:
-            dlat_n = (lat_list[ii-1] - lat) / 2.
-            dlat_s = (lat - lat_list[ii+1]) / 2.
-
-        # Grid cell areas in m2 width in latitude of cell is dlat_n + dlat_s
-        dx = dlon * np.pi/180. * earth_radius * np.cos( np.pi/180. * lat )
-        dy = (dlat_n + dlat_s) * np.pi/180. * earth_radius
-        area = dx * dy
-
-        for jj in range(ni):
-            gridcell_area[0, kk] = area
-            kk += 1
-
-    return(gridcell_area)
-
-def write_red_point_file(lats_list, lons_list, output_path_oifs, truncation_type, NN):
-    '''
-    This function write the red_point.txt file for OpenIFS
-    '''
-
-    if truncation_type == "linear":
-        redpoint_txt = '%s/TL%d_red_points.txt' % (output_path_oifs,NN*2-1)
-    elif truncation_type == "cubic-octahedral":
-        redpoint_txt = '%s/TCO%d_red_points.txt' % (output_path_oifs,NN-1)
-
-    with open(redpoint_txt, 'w') as f:
-        f.write("gridtype  = cell\n")
-        f.write("gridsize  = " + str(len(lons_list)) + "\n")
-        f.write("xvals     = ")
-        for item in lons_list:
-            f.write("%s\n" % item)
-        f.write("yvals     = ")
-        for item in lats_list:
-            f.write("%s\n" % item)
-
-
-def read_lsm(res_num, input_path_oifs, output_path_oifs, exp_name_oifs, num_fields):
-    '''
-    This function reads the oifs input file in grib format and save it into a
-    list of numpy arrays.
-    '''
-    print(' Opening Grib inpute file: %s ' % (input_path_oifs,))
-    input_file_oifs = input_path_oifs + 'ICMGG' + exp_name_oifs + 'INIT'
-    gid = [None] * num_fields
-    gribfield = [None] * num_fields
-    with open(input_file_oifs, 'r+') as f:
-        keys = ['N', 'shortName']
-
-        for i in range(num_fields):
-            gid[i] = gribapi.grib_new_from_file(f)
-            if gid[i] is None:
-                break
-
-            for key in keys:
-                if not gribapi.grib_is_defined(gid[i], key):
-                    raise ValueError("Key '%s' was not defined" % key)
-                print('%s=%s' % (key, gribapi.grib_get(gid[i], key)))
-
-            shortName = gribapi.grib_get(gid[i], 'shortName')
-
-            if shortName == 'lsm':
-                lsm_id = i
-            if shortName == 'slt':
-                slt_id = i
-            if shortName == 'cl':
-                cl_id = i
-
-            nres = gribapi.grib_get(gid[i], 'N')
-            gribfield[i] = gribapi.grib_get_values(gid[i])
-
-    return (gribfield, lsm_id, slt_id, cl_id, gid)
 
 
 def autoselect_basins(grid_name_oce):
@@ -232,7 +119,6 @@
             gribfield_mod[slt_id][i] = 6
             gribfield_mod[lsm_id][i] = 1
 
-<<<<<<< HEAD
     if manual_basin_removal:
         print('Removing: ', manual_basin_removal)
         for basin in manual_basin_removal:
@@ -272,52 +158,6 @@
                   
     if manual_coastline_addition:
         print('Adding: ', manual_coastline_addition)
-=======
-    print('Removing: ', manual_basin_removal)
-    for basin in manual_basin_removal:
-
-        if basin == 'caspian-sea':
-            for ia in range(len(lons_list)):
-               if center_lats[0, ia] > 36 and center_lats[0, ia] < 47 and center_lons[0, ia] > 46 and center_lons[0, ia] < 56:
-                  gribfield_mod[lsm_id][ia] = 1
-                  gribfield_mod[slt_id][ia] = 6
-
-        if basin == 'black-sea':
-            for ia in range(len(lons_list)):
-               if center_lats[0, ia] > 40.5 and center_lats[0, ia] < 48 and center_lons[0, ia] > 27 and center_lons[0, ia] < 43:
-                  gribfield_mod[lsm_id][ia] = 1
-                  gribfield_mod[slt_id][ia] = 6
-
-        if basin == 'white-sea':
-            for ia in range(len(lons_list)):
-               if center_lats[0, ia] > 63 and center_lats[0, ia] < 67 and center_lons[0, ia] > 31 and center_lons[0, ia] < 41:
-                  gribfield_mod[lsm_id][ia] = 1
-                  gribfield_mod[slt_id][ia] = 6
-
-        if basin == 'gulf-of-ob':
-            for ia in range(len(lons_list)):
-               if center_lats[0, ia] > 65 and center_lats[0, ia] < 71 and center_lons[0, ia] > 70 and center_lons[0, ia] < 79:
-                  print('gulf-of-ob lat, lon:',center_lats[0, ia], center_lons[0, ia])
-                  gribfield_mod[lsm_id][ia] = 1
-                  gribfield_mod[slt_id][ia] = 6
-
-        if basin == 'persian-gulf':
-            for ia in range(len(lons_list)):
-               if center_lats[0, ia] > 21 and center_lats[0, ia] < 31 and center_lons[0, ia] > 46 and center_lons[0, ia] < 59:
-                  gribfield_mod[lsm_id][ia] = 1
-                  gribfield_mod[slt_id][ia] = 6
-
-        if basin == 'coronation-queen-maude':
-            for ia in range(len(lons_list)):
-               if center_lats[0, ia] > 48 and center_lats[0, ia] < 55 and center_lons[0, ia] > -102 and center_lons[0, ia] < -94:
-                  print('coronation-queen-maude lat, lon:',center_lats[0, ia], center_lons[0, ia])
-                  gribfield_mod[lsm_id][ia] = 1
-                  gribfield_mod[slt_id][ia] = 6
-                  
-                  
-    print('Adding: ', manual_coastline_addition)
-    if manual_coastline_addition: 
->>>>>>> 1a812f1e
         for coastline in manual_coastline_addition:
             
             if coastline == 'tanquary-fiord':
@@ -329,11 +169,7 @@
     
             if coastline == 'spencer-golf':
                 for ia in range(len(lons_list)):
-<<<<<<< HEAD
                    if center_lats[0, ia] > -33 and center_lats[0, ia] < -32 and center_lons[0, ia] > 137 and center_lons[0, ia] < 137.5:
-=======
-                   if center_lats[0, ia] > -35 and center_lats[0, ia] < -34 and center_lons[0, ia] > 137 and center_lons[0, ia] < 137.5:
->>>>>>> 1a812f1e
                       print('spencer-golf lat, lon:',center_lats[0, ia], center_lons[0, ia])
                       gribfield_mod[lsm_id][ia] = 0
                       gribfield_mod[slt_id][ia] = 0
@@ -372,7 +208,6 @@
                       print('princess-martha-coast-west lat, lon:',center_lats[0, ia], center_lons[0, ia])
                       gribfield_mod[lsm_id][ia] = 0
                       gribfield_mod[slt_id][ia] = 0  
-<<<<<<< HEAD
                       
             if coastline == 'saint-lawrence':
                 for ia in range(len(lons_list)):
@@ -389,10 +224,6 @@
                          print('coronation-queen-maude lat, lon:',center_lats[0, ia], center_lons[0, ia])
                          gribfield_mod[lsm_id][ia] = 0
                          gribfield_mod[slt_id][ia] = 0  
-=======
-        
-
->>>>>>> 1a812f1e
 
     # Mask with lakes counting as land in correct format for oasis3-mct file
     lsm_binary_a = gribfield_mod[lsm_id]
@@ -446,8 +277,8 @@
     lines, NN = read_grid_file.read_grid_file(res_num, input_path_reduced_grid, input_path_full_grid, truncation_type)
     lons_list, lats_list, numlons_list, dlon_list, lat_list = extract_grid_data.extract_grid_data(lines)
     center_lats, center_lons, crn_lats, crn_lons = calculate_corner_latlon.calculate_corner_latlon(lats_list, lons_list, numlons_list, dlon_list, lat_list)
-    gridcell_area = calculate_area(center_lons, numlons_list, dlon_list, lat_list)
-    write_red_point_file(lats_list, lons_list, output_path_oifs, truncation_type, NN)
+    gridcell_area = calculate_area.calculate_area(center_lons, numlons_list, dlon_list, lat_list)
+    write_red_point_file.write_red_point_file(lats_list, lons_list, output_path_oifs, truncation_type, NN)
 
     return (center_lats, center_lons, crn_lats, crn_lons, gridcell_area, lons_list, NN)
 
@@ -461,7 +292,7 @@
     modified in the exact same locations
     '''
 
-    gribfield, lsm_id, slt_id, cl_id, gid = read_lsm(res_num, input_path_oifs, 
+    gribfield, lsm_id, slt_id, cl_id, gid = read_lsm.read_lsm(res_num, input_path_oifs, 
                                                      output_path_oifs, 
                                                      exp_name_oifs, num_fields)
     lsm_binary_a, lsm_binary_l, gribfield_mod = modify_lsm(gribfield, 
@@ -773,11 +604,7 @@
     # do manual basin removal, list them in manual_basin_removal below. If you
     # want to remove a basin not yet added (e.g.) for paleo simulations, add
     # the basin in section def modify_lsm and def modify_runoff_map
-<<<<<<< HEAD
     grid_name_oce = 'LR'
-=======
-    grid_name_oce = 'HR'
->>>>>>> 1a812f1e
 
     # There is automatic removal of lakes via the lake file. To remove larger
     # features, e.g. coastal seas for low res or paleo simulations list them
